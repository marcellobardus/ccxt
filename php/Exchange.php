--- conflicted
+++ resolved
@@ -34,11 +34,7 @@
 use kornrunner\Secp256k1;
 use kornrunner\Solidity;
 
-<<<<<<< HEAD
-$version = '1.18.620';
-=======
 $version = '1.18.630';
->>>>>>> 31658a19
 
 // rounding mode
 const TRUNCATE = 0;
@@ -54,11 +50,7 @@
 
 class Exchange {
 
-<<<<<<< HEAD
-    const VERSION = '1.18.620';
-=======
     const VERSION = '1.18.630';
->>>>>>> 31658a19
 
     public static $eth_units = array (
         'wei'        => '1',
