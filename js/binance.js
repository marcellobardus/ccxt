--- conflicted
+++ resolved
@@ -844,11 +844,7 @@
             if (filled) {
                 average = cost / filled;
                 if (this.options['parseOrderToPrecision']) {
-<<<<<<< HEAD
-                    average = parseFloat (this.priceToPrecision (symbol, average));
-=======
                     average = parseFloat (this.costToPrecision (symbol, average));
->>>>>>> 7f745102
                 }
             }
             if (this.options['parseOrderToPrecision']) {
